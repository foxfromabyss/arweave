--- conflicted
+++ resolved
@@ -1,12 +1,7 @@
 -module(ar_node).
 -export([start/0, start/1, start/2, start/3, start/4, start/5, stop/1]).
-<<<<<<< HEAD
 -export([get_blocks/1, get_block/2, get_full_block/2, get_tx/2, get_peers/1, get_wallet_list/1, get_hash_list/1, get_trusted_peers/1, get_balance/2, get_last_tx/2, get_last_tx_from_floating/2, get_pending_txs/1,get_full_pending_txs/1]).
 -export([get_current_diff/1, get_floating_wallet_list/1]).
-=======
--export([get_blocks/1, get_block/2, get_full_block/2, get_tx/2, get_peers/1, get_wallet_list/1, get_hash_list/1, get_trusted_peers/1, get_balance/2, get_last_tx/2, get_pending_txs/1,get_full_pending_txs/1]).
--export([generate_data_segment/2]).
->>>>>>> 987d44f4
 -export([mine/1, automine/1, truncate/1]).
 -export([add_block/3, add_block/4, add_block/5]).
 -export([add_tx/2, add_peers/2]).
@@ -17,10 +12,7 @@
 -export([find_sync_block/1, sort_blocks_by_count/1, get_current_block/1]).
 -export([start_link/1]).
 -export([retry_block/4, retry_full_block/4]).
-<<<<<<< HEAD
 -export([wallet_two_transaction_test_slow/0, single_wallet_double_tx_before_mine_test_slow/0, single_wallet_double_tx_wrong_order_test_slow/0]).
-=======
->>>>>>> 987d44f4
 -include("ar.hrl").
 -include_lib("eunit/include/eunit.hrl").
 
@@ -38,12 +30,8 @@
 	automine = false,
 	reward_addr = unclaimed,
 	trusted_peers = [],
-<<<<<<< HEAD
 	waiting_txs = [],
     tags = []
-=======
-	waiting_txs = []
->>>>>>> 987d44f4
 }).
 
 %% Maximum number of blocks to hold at any time.
@@ -167,10 +155,7 @@
 get_block(Host, ID) ->
 	ar_http_iface:get_block(Host, ID).
 
-<<<<<<< HEAD
 %% @doc Reattempts to find a block from a node retrying up to Count times.
-=======
->>>>>>> 987d44f4
 retry_block(_, _, Response, 0) ->
 	Response;
 retry_block(Host, ID, _, Count) ->
@@ -183,10 +168,6 @@
 			retry_block(Host, ID, unavailable, Count-1);
 		B -> B
 	end.
-<<<<<<< HEAD
-
-=======
->>>>>>> 987d44f4
 %% @doc Return a specific full block from a node, if it has it.
 get_full_block(Peers, ID) when is_list(Peers) ->
 	case ar_storage:read_block(ID) of
@@ -202,10 +183,7 @@
 get_full_block(Host, ID) ->
 	ar_http_iface:get_full_block(Host, ID).
 
-<<<<<<< HEAD
 %% @doc Reattempts to find a full block from a node retrying up to Count times.
-=======
->>>>>>> 987d44f4
 retry_full_block(_, _, Response, 0) ->
 	Response;
 retry_full_block(Host, ID, _, Count) ->
@@ -340,17 +318,12 @@
 		{all_txs, Txs} -> [T#tx.id || T <- Txs]
 		after 1000 -> []
 	end.
-<<<<<<< HEAD
-=======
-
->>>>>>> 987d44f4
 get_full_pending_txs(Node) ->
 	Node ! {get_txs, self()},
 	receive
 		{all_txs, Txs} -> Txs
 		after 1000 -> []
 	end.
-<<<<<<< HEAD
 
 get_floating_wallet_list(Node) ->
     Node ! {get_floatingwalletlist, self()},
@@ -364,8 +337,6 @@
 		{current_diff, Diff} -> Diff
 	end.
 
-=======
->>>>>>> 987d44f4
 %% @doc Trigger a node to start mining a block.
 mine(Node) ->
 	Node ! mine.
@@ -539,7 +510,6 @@
 			server(S);
 		{get_txs, PID} ->
 			PID ! {all_txs, S#state.txs ++ S#state.waiting_txs},
-<<<<<<< HEAD
 			server(S);
 		{get_floatingwalletlist, PID} ->
 			PID ! {floatingwalletlist, S#state.floating_wallet_list},
@@ -554,8 +524,6 @@
 						CurrentB#block.last_retarget
 					)
 			},
-=======
->>>>>>> 987d44f4
 			server(S);
 		mine ->
 			server(start_mining(S));
@@ -1003,17 +971,12 @@
 	case Wallet of false -> ar:d(invalid_wallet_list); _ -> ok  end,
 	case Indep of false -> ar:d(invalid_recall_indep_hash); _ -> ok  end,
 	case Txs of false -> ar:d(invalid_txs); _ -> ok  end,
-<<<<<<< HEAD
     case Retarget of false -> ar:d(invalid_difficulty); _ -> ok  end,
     case IndepHash of false -> ar:d(invalid_indep_hash); _ -> ok  end,
     case Hash of false -> ar:d(invalid_dependent_hash); _ -> ok  end,
     case Size of false -> ar:d(invalid_size); _ -> ok  end,
 
 	(Mine =/= false)
-=======
-	case Retarget of false -> ar:d(invalid_difficulty); _ -> ok  end,
-	Mine =/= false
->>>>>>> 987d44f4
 		and Wallet
 		and Indep
 		and Txs
@@ -1223,11 +1186,7 @@
 				3
 			),
 			case ?IS_BLOCK(FullBlock) of
-<<<<<<< HEAD
 				true -> 
-=======
-				true ->
->>>>>>> 987d44f4
 					RecallFull = FullBlock#block { txs = [T#tx.id || T <- FullBlock#block.txs] },
 					ar_storage:write_tx(FullBlock#block.txs),
 					ar_storage:write_block(RecallFull);
@@ -1260,14 +1219,9 @@
 			S#state { miner = Miner }
 	end.
 
-<<<<<<< HEAD
 	calculate_delay(0) -> 0;
 	calculate_delay(Bytes) -> (Bytes * 40) div 1000.
 
-=======
-calculate_delay(0) -> 0;
-calculate_delay(Bytes) -> (Bytes * 40) div 1000.
->>>>>>> 987d44f4
 
 %%% Tests
 
@@ -1570,10 +1524,7 @@
 	add_peers(Node1, Node2),
 	add_tx(Node1, SignedTX),
 	receive after 300 -> ok end,
-<<<<<<< HEAD
 	ar_storage:write_tx(SignedTX),
-=======
->>>>>>> 987d44f4
 	mine(Node1), % Mine B1
 	receive after 300 -> ok end,
 	?AR(999) = get_balance(Node2, Pub1),
@@ -1594,7 +1545,6 @@
 	Node2 = start([Node1], B0),
 	add_peers(Node1, Node2),
 	add_tx(Node1, SignedTX),
-<<<<<<< HEAD
 	ar_storage:write_tx([SignedTX]),
 	receive after 1000 -> ok end,
 	mine(Node1), % Mine B1
@@ -1605,15 +1555,6 @@
 	mine(Node2), % Mine B2
     receive after 300 -> ok end,
     ar:d({get_balance(Node1, Pub1), get_balance(Node1, Pub2), get_balance(Node1, Pub3)}),
-=======
-	receive after 500 -> ok end,
-	mine(Node1), % Mine B1
-	receive after 500 -> ok end,
-	add_tx(Node2, SignedTX2),
-	receive after 1000 -> ok end,
-	mine(Node2), % Mine B1
-	receive after 500 -> ok end,
->>>>>>> 987d44f4
 	?AR(999) = get_balance(Node1, Pub1),
 	?AR(8499) = get_balance(Node1, Pub2),
 	?AR(500) = get_balance(Node1, Pub3).
@@ -1688,24 +1629,14 @@
 	Node2 = start([Node1], B0),
 	add_peers(Node1, Node2),
 	add_tx(Node1, SignedTX),
-<<<<<<< HEAD
 	ar_storage:write_tx([SignedTX,SignedTX2]),
 	receive after 500 -> ok end,
-=======
-	receive after 300 -> ok end,
->>>>>>> 987d44f4
 	mine(Node1), % Mine B1
 	receive after 300 -> ok end,
 	add_tx(Node1, SignedTX2),
-<<<<<<< HEAD
 	receive after 500 -> ok end,
 	mine(Node1), % Mine B1
 	receive after 1000 -> ok end,
-=======
-	receive after 300 -> ok end,
-	mine(Node1), % Mine B1
-	receive after 300 -> ok end,
->>>>>>> 987d44f4
 	?AR(7998) = get_balance(Node2, Pub1),
 	?AR(2000) = get_balance(Node2, Pub2).
 
@@ -1766,10 +1697,7 @@
 	Node2 = start([Node1], B0),
 	add_peers(Node1, Node2),
 	add_tx(Node1, SignedTX),
-<<<<<<< HEAD
 	ar_storage:write_tx(SignedTX),
-=======
->>>>>>> 987d44f4
 	receive after 500 -> ok end,
 	mine(Node1), % Mine B1
 	receive after 500 -> ok end,
