--- conflicted
+++ resolved
@@ -125,7 +125,6 @@
 			++ ":"
 			++ integer_to_list(Port)
 			),
-<<<<<<< HEAD
 		B = BShadow#block {
 			wallet_list = ar_node:apply_txs(
 				ar_node:get_wallet_list(whereis(http_entrypoint_node)),
@@ -134,16 +133,6 @@
 			hash_list = ar_node:get_hash_list(whereis(http_entrypoint_node))
 			},
 		RecallB = ar_storage:read_block(ar_util:decode(JSONRecallB)),
-=======
-	B = BShadow#block {
-		wallet_list = ar_node:apply_txs(
-			ar_node:get_wallet_list(whereis(http_entrypoint_node)),
-			ar_storage:read_tx(BShadow#block.txs)
-		),
-		hash_list = ar_node:get_hash_list(whereis(http_entrypoint_node))
-		},
-	RecallB = ar_storage:read_block(ar_util:decode(JSONRecallB)),
->>>>>>> 987d44f4
 			%ar_bridge:ignore_id(whereis(http_bridge_node), {B#block.indep_hash, OrigPeer}),
 			%ar:report_console([{recvd_block, B#block.height}, {port, Port}]),
 	ar_bridge:add_block(
@@ -929,10 +918,6 @@
 %% Currently based on 40s for 95% of peers in the bitcoin network to recieve a
 %% 1mb block
 
-<<<<<<< HEAD
-=======
-
->>>>>>> 987d44f4
 %%% Tests
 
 %% @doc Tests add peer functionality
